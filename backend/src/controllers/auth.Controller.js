import { ApiError } from '../utils/ApiError.js';
import { ApiResponse } from '../utils/ApiResponse.js';
import logger from '../utils/logger.js';
import { asyncHandler } from '../utils/asyncHandler.js';
import { User } from '../models/User.model.js';
// import { registerUserSchema, loginUserSchema } from '../validators/auth.validator.js';
import axios from 'axios';

const generateAccessAndRefreshTokens = async (userId) => {
  try {
    const user = await User.findById(userId);
    const accessToken = user.generateAccessToken();
    const refreshToken = user.generateRefreshToken();

    user.refreshToken = refreshToken;
    await user.save({ validateBeforeSave: false });

    return { accessToken, refreshToken };
  } catch (error) {
    throw new ApiError(500, 'Something went wrong while generating refresh and access tokens');
  }
};

// const registerUser = asyncHandler(async (req, res) => {
//   const { error } = registerUserSchema.validate(req.body);
//   if (error) {
//     throw new ApiError(400, error.details[0].message);
//   }

//   const { email, username, password } = req.body;

//   const existedUser = await User.findOne({
//     $or: [{ username }, { email }],
//   });

//   if (existedUser) {
//     throw new ApiError(409, 'User with email or username already exists');
//   }

//   const user = await User.create({
//     username: username.toLowerCase(),
//     email,
//     password,
//     avatarUrl: `https://ui-avatars.com/api/?name=${username}&background=random`,
//   });

//   const createdUser = await User.findById(user._id).select('-password -refreshToken');

//   if (!createdUser) {
//     throw new ApiError(500, 'Something went wrong while registering the user');
//   }

//   return res.status(201).json(new ApiResponse(201, createdUser, 'User registered Successfully'));
// });

// const loginUser = asyncHandler(async (req, res) => {
//   const { error } = loginUserSchema.validate(req.body);
//   if (error) {
//     throw new ApiError(400, error.details[0].message);
//   }

//   const { email, password } = req.body;
//   const user = await User.findOne({ email });

//   if (!user) {
//     throw new ApiError(404, 'User does not exist');
//   }

//   const isPasswordValid = await user.isPasswordCorrect(password);

//   if (!isPasswordValid) {
//     throw new ApiError(401, 'Invalid user credentials');
//   }

//   const { accessToken, refreshToken } = await generateAccessAndRefreshTokens(user._id);

//   const loggedInUser = await User.findById(user._id).select('-password -refreshToken');

//   const options = {
//     httpOnly: true,
//     secure: process.env.NODE_ENV === 'production',
//   };

//   return res
//     .status(200)
//     .cookie('accessToken', accessToken, options)
//     .cookie('refreshToken', refreshToken, options)
//     .json(
//       new ApiResponse(
//         200,
//         {
//           user: loggedInUser,
//           accessToken,
//           refreshToken,
//         },
//         'User logged In Successfully'
//       )
//     );
// });

const logoutUser = asyncHandler(async (req, res) => {
    await User.findByIdAndUpdate(
        req.user._id,
        {
            $unset: {
                refreshToken: 1 // this removes the field from document
            }
        },
        {
            new: true
        }
    );

    const options = {
        httpOnly: true,
        secure: process.env.NODE_ENV === 'production',
    };

    return res
    .status(200)
    .clearCookie("accessToken", options)
    .clearCookie("refreshToken", options)
    .json(new ApiResponse(200, {}, "User logged Out"));
});

const redirectToGitHub = asyncHandler(async (req, res) => {
  const githubClientId = process.env.GITHUB_CLIENT_ID;
  if (!githubClientId) {
    throw new ApiError(500, 'GitHub Client ID is not configured.');
  }
  const authUrl = 'https://github.com/login/oauth/authorize';
  const callbackURL = process.env.GITHUB_CALLBACK_URL;
  if (!callbackURL) {
    throw new ApiError(500, 'GitHub Callback URL is not configured.');
  }

  logger.info(`Using GitHub Callback URL: ${callbackURL}`);

  const params = new URLSearchParams({
    client_id: githubClientId,
    scope: 'repo user:email',
    redirect_uri: callbackURL,
  });
  const redirectUrl = `${authUrl}?${params.toString()}`;
<<<<<<< HEAD

=======
  
>>>>>>> 172df5f5
  logger.info(`Redirecting to GitHub for authorization: ${redirectUrl}`);

  res.redirect(redirectUrl);
});

const handleGitHubCallback = asyncHandler(async (req, res) => {
  const { code } = req.query;
  if (!code) {
    throw new ApiError(400, 'Authorization failed. No code provided.');
  }

  try {
    const tokenResponse = await axios.post(
      'https://github.com/login/oauth/access_token',
      {
        client_id: process.env.GITHUB_CLIENT_ID,
        client_secret: process.env.GITHUB_CLIENT_SECRET,
        code: code,
      },
      { headers: { Accept: 'application/json' } }
    );

    const { access_token } = tokenResponse.data;
    if (!access_token) {
      throw new ApiError(500, 'Failed to retrieve access token from GitHub.');
    }

    const userResponse = await axios.get('https://api.github.com/user', {
      headers: { Authorization: `token ${access_token}` },
    });
    const githubUser = userResponse.data;

    const userEmailResponse = await axios.get('https://api.github.com/user/emails', {
        headers: { Authorization: `token ${access_token}` },
    });

    const primaryEmail = userEmailResponse.data.find(email => email.primary)?.email;
    if (!primaryEmail) {
        throw new ApiError(400, "Could not fetch primary email from GitHub.");
    }

    let user = await User.findOne({
        $or: [{ githubId: githubUser.id }, { email: primaryEmail }]
    });

    if (user) {
        // User exists, update their GitHub info and log them in
        user.githubId = githubUser.id;
        user.githubAccessToken = access_token;
        user.avatarUrl = githubUser.avatar_url;
    } else {
        // New user, create an account for them
        user = await User.create({
            githubId: githubUser.id,
            username: githubUser.login,
            email: primaryEmail,
            avatarUrl: githubUser.avatar_url,
            githubAccessToken: access_token,
        });
    }
    await user.save({ validateBeforeSave: false });

    const { accessToken, refreshToken } = await generateAccessAndRefreshTokens(user._id);

    const options = {
      httpOnly: true,
      secure: process.env.NODE_ENV === 'production',
      sameSite: process.env.NODE_ENV === 'production' ? 'none' : 'lax',
    };

    const frontendUrl = process.env.FRONTEND_URL || 'http://localhost:5173';
    
    res
    .status(200)
    .cookie('accessToken', accessToken, options)
    .cookie('refreshToken', refreshToken, options)
    .redirect(`${frontendUrl}/dashboard`);

  } catch (error) {
    console.error('Error during GitHub callback:', error.message);
    logger.error(`Error during GitHub callback: ${error.message}`, { stack: error.stack });
    throw new ApiError(500, 'An error occurred during GitHub authentication.');
  }
});

const getAuthStatus = asyncHandler(async (req, res) => {
    // req.user is set by verifyJWT middleware
    return res
      .status(200)
      .json(new ApiResponse(200, { authenticated: true, user: req.user }, "User authenticated."));
});


export { 
//     registerUser,
//     loginUser,
    logoutUser,
    redirectToGitHub, 
    handleGitHubCallback, 
    getAuthStatus 
};<|MERGE_RESOLUTION|>--- conflicted
+++ resolved
@@ -3,7 +3,6 @@
 import logger from '../utils/logger.js';
 import { asyncHandler } from '../utils/asyncHandler.js';
 import { User } from '../models/User.model.js';
-// import { registerUserSchema, loginUserSchema } from '../validators/auth.validator.js';
 import axios from 'axios';
 
 const generateAccessAndRefreshTokens = async (userId) => {
@@ -20,83 +19,6 @@
     throw new ApiError(500, 'Something went wrong while generating refresh and access tokens');
   }
 };
-
-// const registerUser = asyncHandler(async (req, res) => {
-//   const { error } = registerUserSchema.validate(req.body);
-//   if (error) {
-//     throw new ApiError(400, error.details[0].message);
-//   }
-
-//   const { email, username, password } = req.body;
-
-//   const existedUser = await User.findOne({
-//     $or: [{ username }, { email }],
-//   });
-
-//   if (existedUser) {
-//     throw new ApiError(409, 'User with email or username already exists');
-//   }
-
-//   const user = await User.create({
-//     username: username.toLowerCase(),
-//     email,
-//     password,
-//     avatarUrl: `https://ui-avatars.com/api/?name=${username}&background=random`,
-//   });
-
-//   const createdUser = await User.findById(user._id).select('-password -refreshToken');
-
-//   if (!createdUser) {
-//     throw new ApiError(500, 'Something went wrong while registering the user');
-//   }
-
-//   return res.status(201).json(new ApiResponse(201, createdUser, 'User registered Successfully'));
-// });
-
-// const loginUser = asyncHandler(async (req, res) => {
-//   const { error } = loginUserSchema.validate(req.body);
-//   if (error) {
-//     throw new ApiError(400, error.details[0].message);
-//   }
-
-//   const { email, password } = req.body;
-//   const user = await User.findOne({ email });
-
-//   if (!user) {
-//     throw new ApiError(404, 'User does not exist');
-//   }
-
-//   const isPasswordValid = await user.isPasswordCorrect(password);
-
-//   if (!isPasswordValid) {
-//     throw new ApiError(401, 'Invalid user credentials');
-//   }
-
-//   const { accessToken, refreshToken } = await generateAccessAndRefreshTokens(user._id);
-
-//   const loggedInUser = await User.findById(user._id).select('-password -refreshToken');
-
-//   const options = {
-//     httpOnly: true,
-//     secure: process.env.NODE_ENV === 'production',
-//   };
-
-//   return res
-//     .status(200)
-//     .cookie('accessToken', accessToken, options)
-//     .cookie('refreshToken', refreshToken, options)
-//     .json(
-//       new ApiResponse(
-//         200,
-//         {
-//           user: loggedInUser,
-//           accessToken,
-//           refreshToken,
-//         },
-//         'User logged In Successfully'
-//       )
-//     );
-// });
 
 const logoutUser = asyncHandler(async (req, res) => {
     await User.findByIdAndUpdate(
@@ -134,6 +56,7 @@
     throw new ApiError(500, 'GitHub Callback URL is not configured.');
   }
 
+  // This logging is crucial for debugging your production 404 error
   logger.info(`Using GitHub Callback URL: ${callbackURL}`);
 
   const params = new URLSearchParams({
@@ -142,11 +65,8 @@
     redirect_uri: callbackURL,
   });
   const redirectUrl = `${authUrl}?${params.toString()}`;
-<<<<<<< HEAD
-
-=======
   
->>>>>>> 172df5f5
+  // This log confirms the final URL being used
   logger.info(`Redirecting to GitHub for authorization: ${redirectUrl}`);
 
   res.redirect(redirectUrl);
@@ -241,8 +161,6 @@
 
 
 export { 
-//     registerUser,
-//     loginUser,
     logoutUser,
     redirectToGitHub, 
     handleGitHubCallback, 
